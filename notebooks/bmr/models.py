--- conflicted
+++ resolved
@@ -93,19 +93,24 @@
         return lax.broadcast_shapes(shape, self.R.shape[:-1])
 
 class BayesRegression(object):
-<<<<<<< HEAD
-    def __init__(self, rng_key, X, nnet, *, p0=1, regtype='linear', batch_size=None, with_qr=False):
+
+    def __init__(
+        self, 
+        rng_key, 
+        X, 
+        nnet, 
+        *, 
+        p0=1, 
+        regtype='linear', 
+        batch_size=None, 
+        with_qr=False, 
+        with_hyperprior=True
+        ):
+
         self.N, self.D = X.shape
         self.X = X
         self.batch_size = batch_size
         self.params, self.static = eqx.partition(nnet, eqx.is_inexact_array)
-=======
-    def __init__(self, rng_key, X, nnet, *, p0=1, regtype='linear', with_qr=False, with_hyperprior=True):
-        self.N, self.D = X.shape
-        self.X = X
-        self.nnet = nnet
-        self.params, self.static = eqx.partition(self.nnet, eqx.is_inexact_array)
->>>>>>> 6433a85f
         self.vals, self.aux = self.params.tree_flatten()
 
         self.rng_key = rng_key
@@ -336,207 +341,6 @@
         self.rng_key, _rng_key = random.split(self.rng_key)
         self.samples = pred(_rng_key, obs=data)
         self.samples.update(samples)
-
-        return self.samples
-
-
-def linearize_nnet(nnet, noise, x):
-    params, static = eqx.partition(nnet, eqx.is_inexact_array)
-    def f(p):
-        nn = eqx.combine(p, static)
-        return nn(x)
-
-    _, f_jvp = linearize(f, lax.stop_gradient(params))
-
-    return nnet(x) + f_jvp(noise)
-
-class LinearizedRegression(SVIRegression):
-
-    def __init__(
-        self, 
-        rng_key, 
-        X, 
-        nnet, 
-        *,
-        optimizer=adan,
-        p0=1, 
-        regtype='linear', 
-        with_qr=False, 
-        with_hyperprior=True,
-        posterior='multivariate'
-    ):
-        super().__init__(rng_key, X, nnet, p0=p0, regtype=regtype, with_qr=with_qr, with_hyperprior=with_hyperprior, optimizer=optimizer)
-        self.posterior=posterior
- 
-    def rnp(self):
-        # registerm network parameters
-        new_vals = ()
-        L = len(self.vals[0])
-        for l, layer in enumerate(self.vals[0]):
-            lv, l_aux = layer.tree_flatten()
-            new_lv = ()
-            for value, name in zip(lv, l_aux[0]):
-                if value is not None:
-                    new_lv += (param(f'layer{l}.{name}.loc', lambda rng_key: random.normal(rng_key, shape=value.shape) / 10),)
-                else:
-                    new_lv += (value,)
-
-            new_vals += (layer.tree_unflatten(l_aux, new_lv), )
-
-        vals = (new_vals,) + self.vals[1:]
-        params = self.params.tree_unflatten(self.aux, vals)
-
-        return eqx.combine(params, self.static)
-
-    def rrnp(self, nnet, sigma):
-        # register network params as random variables
-        params, static = eqx.partition(nnet, eqx.is_inexact_array)
-        vals, aux = params.tree_flatten()
-        new_vals = ()
-        L = len(vals[0])
-        for l, layer in enumerate(vals[0]):
-            lv, l_aux = layer.tree_flatten()
-            new_lv = ()
-            for value, name in zip(lv, l_aux[0]):
-                if value is not None:
-                    if name == 'bias':
-                        new_lv += (sample(f'layer{l}.{name}', dist.Normal(value, 1.).to_event(1)),)
-                    else:
-                        if self.with_hyperprior:
-                            gamma = self.hyperprior(f'layer{l}.{name}', value.shape)
-                        else:
-                            gamma = jnp.ones(value.shape)
-                        if l + 1 < L:
-                            weight = self.prior(f'layer{l}.{name}', 1., gamma, loc=value)
-                            log_factor = - 0.5 * jnp.square(value).sum()
-                            factor(f'layer{l}.{name}.correction', log_factor)
-                        else:
-                            weight = self.prior(f'layer{l}.{name}', sigma, gamma, loc=value)
-                            log_factor = - 0.5 * jnp.square(value).sum()/sigma ** 2
-                            factor(f'layer{l}.{name}.correction', log_factor)
-
-                        new_lv += (weight - value,)
-                        if l == 0:
-                            beta = weight
-                        else:
-                            beta = weight @ beta
-                else:
-                    new_lv += (value,)
-
-            new_vals += (layer.tree_unflatten(l_aux, new_lv), )
-
-        deterministic('beta', beta.squeeze())
-
-        return params.tree_unflatten(aux, (new_vals,) + vals[1:])
-
-    def model(self, obs=None):
-        if self.type == 'linear':
-            sigma_sqr_inv = sample('sigma^-2', dist.Gamma(2., 2.))
-            sigma = deterministic('sigma', 1/jnp.sqrt(sigma_sqr_inv))
-        else:
-            sigma = deterministic('sigma', jnp.ones(1))
-
-        nnet = self.rnp()
-        noise = self.rrnp(nnet, sigma)
-        linnet = partial(linearize_nnet, nnet, noise)
-        mu = vmap(linnet)(self.X).squeeze()
-        
-        with handlers.condition(data={'obs': obs}):
-            self.likelihood(mu, sigma)
-
-    def __lognormal(self, name, shape):
-        loc = param(name + '.loc', lambda rng_key: random.normal(rng_key, shape=shape))
-        scale = param(name + '.scale', jnp.ones(shape)/10, constraint=constraints.softplus_positive)
-        return dist.LogNormal(loc, scale)
-
-    def hyperposterior(self, name, shape):
-        i, j = shape
-        sample(name + '.c^-2', self.__lognormal(name + '.c^-2', (1,)))
-        sample(name + '.u', self.__lognormal(name + '.u', (i, j+1)).to_event(2))
-        sample(name + '.v', self.__lognormal(name + '.v', (i, j+1)).to_event(2))
-        # sample(name + '.eps', self.__lognormal(name + '.eps', (1,)))
-
-    def normal_weight_posterior(self, name, shape):
-        if self.with_qr:
-            raise NotImplementedError
-        else:
-            scale = param(name + '.scale', jnp.ones(shape)/10, constraint=constraints.softplus_positive)
-            sample(name + '_base', dist.Normal(0., scale).to_event(2))
-
-    def multivariate_weight_posterior(self, name, shape):
-        if self.with_qr:
-            raise NotImplementedError
-        else:
-            scale = param(name + '.scale', vmap(jnp.diag)(jnp.ones(shape))/10, constraint=constraints.scaled_unit_lower_cholesky)
-            sample(name + '_base', dist.MultivariateNormal(0., scale_tril=scale).to_event(1))
-
-    def weight_posterior(self, name, shape):
-        if self.posterior == 'normal':
-            return self.normal_weight_posterior(name, shape)
-        elif self.posterior == 'multivariate':
-            return self.multivariate_weight_posterior(name, shape)
-        else:
-            raise NotImplementedError
-        
-    def guide(self, obs=None):
-        if self.type == 'linear':
-            sigma_sqr_inv = sample('sigma^-2', self.__lognormal('sigma^-2', (1,)))
-
-        L = len(self.vals[0])
-        for l, layer in enumerate(self.vals[0]):
-            lv, l_aux = layer.tree_flatten()
-            new_lv = ()
-            for value, name in zip(lv, l_aux[0]):
-                if value is not None:
-                    if name == 'bias':
-                        scale = param(f'layer{l}.{name}.scale', jnp.ones(value.shape)/10, constraint=constraints.softplus_positive)
-                        sample(f'layer{l}.{name}_base', dist.Normal(0., scale).to_event(1))
-                    else:
-                        if self.with_hyperprior:
-                            self.hyperposterior(f'layer{l}.{name}', value.shape)
-
-                        if l + 1 < L:
-                            self.weight_posterior(f'layer{l}.{name}', value.shape)
-                        else:
-                            self.weight_posterior(f'layer{l}.{name}', value.shape)
-
-    def fit(
-        self, 
-        data, 
-        num_samples=1000, 
-        num_steps=1000, 
-        num_particles=10, 
-        progress_bar=True, 
-        opt_kwargs={'learning_rate': 1e-3}, 
-        autoguide=None, 
-        rank=2
-        ):
-        optimizer = optax_to_numpyro(self.optimizer(**opt_kwargs))
-        model = self.model
-
-        if autoguide == 'mean-field':
-            guide = AutoNormal(self.model)
-        elif autoguide == 'multivariate':
-            guide = AutoMultivariateNormal(self.model)
-        elif autoguide == 'lowrank-multivariate':
-            guide = AutoLowRankMultivariateNormal(self.model, rank=rank)
-        elif autoguide == 'bnaf-normal':
-            guide = AutoBNAFNormal(self.model)
-        elif autoguide == 'test':
-            guide = self.guide
-        else:
-            guide = AutoDelta(self.model)
-            
-        loss = TraceGraph_ELBO(num_particles=num_particles)
-        self.rng_key, _rng_key = random.split(self.rng_key)
-
-        svi = SVI(model, guide, optimizer, loss)
-
-        self.results = svi.run(_rng_key, num_steps, progress_bar=progress_bar, obs=data)
-        
-        pred = Predictive(model, guide=guide, params=self.results.params, num_samples=num_samples)
-        
-        self.samples = pred(_rng_key, obs=data)
 
         return self.samples
 
@@ -975,6 +779,206 @@
         return params
 
 
+def linearize_nnet(nnet, noise, x):
+    params, static = eqx.partition(nnet, eqx.is_inexact_array)
+    def f(p):
+        nn = eqx.combine(p, static)
+        return nn(x)
+
+    _, f_jvp = linearize(f, lax.stop_gradient(params))
+
+    return nnet(x) + f_jvp(noise)
+
+class LinearizedRegression(SVIRegression):
+
+    def __init__(
+        self, 
+        rng_key, 
+        X, 
+        nnet, 
+        *,
+        optimizer=adan,
+        p0=1, 
+        regtype='linear', 
+        with_qr=False, 
+        with_hyperprior=True,
+        posterior='multivariate'
+    ):
+        super().__init__(rng_key, X, nnet, p0=p0, regtype=regtype, with_qr=with_qr, with_hyperprior=with_hyperprior, optimizer=optimizer)
+        self.posterior=posterior
+ 
+    def rnp(self):
+        # registerm network parameters
+        new_vals = ()
+        L = len(self.vals[0])
+        for l, layer in enumerate(self.vals[0]):
+            lv, l_aux = layer.tree_flatten()
+            new_lv = ()
+            for value, name in zip(lv, l_aux[0]):
+                if value is not None:
+                    new_lv += (param(f'layer{l}.{name}.loc', lambda rng_key: random.normal(rng_key, shape=value.shape) / 10),)
+                else:
+                    new_lv += (value,)
+
+            new_vals += (layer.tree_unflatten(l_aux, new_lv), )
+
+        vals = (new_vals,) + self.vals[1:]
+        params = self.params.tree_unflatten(self.aux, vals)
+
+        return eqx.combine(params, self.static)
+
+    def rrnp(self, nnet, sigma):
+        # register network params as random variables
+        params, static = eqx.partition(nnet, eqx.is_inexact_array)
+        vals, aux = params.tree_flatten()
+        new_vals = ()
+        L = len(vals[0])
+        for l, layer in enumerate(vals[0]):
+            lv, l_aux = layer.tree_flatten()
+            new_lv = ()
+            for value, name in zip(lv, l_aux[0]):
+                if value is not None:
+                    if name == 'bias':
+                        new_lv += (sample(f'layer{l}.{name}', dist.Normal(value, 1.).to_event(1)),)
+                    else:
+                        if self.with_hyperprior:
+                            gamma = self.hyperprior(f'layer{l}.{name}', value.shape)
+                        else:
+                            gamma = jnp.ones(value.shape)
+                        if l + 1 < L:
+                            weight = self.prior(f'layer{l}.{name}', 1., gamma, loc=value)
+                            log_factor = - 0.5 * jnp.square(value).sum()
+                            factor(f'layer{l}.{name}.correction', log_factor)
+                        else:
+                            weight = self.prior(f'layer{l}.{name}', sigma, gamma, loc=value)
+                            log_factor = - 0.5 * jnp.square(value).sum()/sigma ** 2
+                            factor(f'layer{l}.{name}.correction', log_factor)
+
+                        new_lv += (weight - value,)
+                        if l == 0:
+                            beta = weight
+                        else:
+                            beta = weight @ beta
+                else:
+                    new_lv += (value,)
+
+            new_vals += (layer.tree_unflatten(l_aux, new_lv), )
+
+        deterministic('beta', beta.squeeze())
+
+        return params.tree_unflatten(aux, (new_vals,) + vals[1:])
+
+    def model(self, obs=None):
+        if self.type == 'linear':
+            sigma_sqr_inv = sample('sigma^-2', dist.Gamma(2., 2.))
+            sigma = deterministic('sigma', 1/jnp.sqrt(sigma_sqr_inv))
+        else:
+            sigma = deterministic('sigma', jnp.ones(1))
+
+        nnet = self.rnp()
+        noise = self.rrnp(nnet, sigma)
+        linnet = partial(linearize_nnet, nnet, noise)
+        mu = vmap(linnet)(self.X).squeeze()
+        
+        with handlers.condition(data={'obs': obs}):
+            self.likelihood(mu, sigma)
+
+    def __lognormal(self, name, shape):
+        loc = param(name + '.loc', lambda rng_key: random.normal(rng_key, shape=shape))
+        scale = param(name + '.scale', jnp.ones(shape)/10, constraint=constraints.softplus_positive)
+        return dist.LogNormal(loc, scale)
+
+    def hyperposterior(self, name, shape):
+        i, j = shape
+        sample(name + '.c^-2', self.__lognormal(name + '.c^-2', (1,)))
+        sample(name + '.u', self.__lognormal(name + '.u', (i, j+1)).to_event(2))
+        sample(name + '.v', self.__lognormal(name + '.v', (i, j+1)).to_event(2))
+        # sample(name + '.eps', self.__lognormal(name + '.eps', (1,)))
+
+    def normal_weight_posterior(self, name, shape):
+        if self.with_qr:
+            raise NotImplementedError
+        else:
+            scale = param(name + '.scale', jnp.ones(shape)/10, constraint=constraints.softplus_positive)
+            sample(name + '_base', dist.Normal(0., scale).to_event(2))
+
+    def multivariate_weight_posterior(self, name, shape):
+        if self.with_qr:
+            raise NotImplementedError
+        else:
+            scale = param(name + '.scale', vmap(jnp.diag)(jnp.ones(shape))/10, constraint=constraints.scaled_unit_lower_cholesky)
+            sample(name + '_base', dist.MultivariateNormal(0., scale_tril=scale).to_event(1))
+
+    def weight_posterior(self, name, shape):
+        if self.posterior == 'normal':
+            return self.normal_weight_posterior(name, shape)
+        elif self.posterior == 'multivariate':
+            return self.multivariate_weight_posterior(name, shape)
+        else:
+            raise NotImplementedError
+        
+    def guide(self, obs=None):
+        if self.type == 'linear':
+            sigma_sqr_inv = sample('sigma^-2', self.__lognormal('sigma^-2', (1,)))
+
+        L = len(self.vals[0])
+        for l, layer in enumerate(self.vals[0]):
+            lv, l_aux = layer.tree_flatten()
+            new_lv = ()
+            for value, name in zip(lv, l_aux[0]):
+                if value is not None:
+                    if name == 'bias':
+                        scale = param(f'layer{l}.{name}.scale', jnp.ones(value.shape)/10, constraint=constraints.softplus_positive)
+                        sample(f'layer{l}.{name}_base', dist.Normal(0., scale).to_event(1))
+                    else:
+                        if self.with_hyperprior:
+                            self.hyperposterior(f'layer{l}.{name}', value.shape)
+
+                        if l + 1 < L:
+                            self.weight_posterior(f'layer{l}.{name}', value.shape)
+                        else:
+                            self.weight_posterior(f'layer{l}.{name}', value.shape)
+
+    def fit(
+        self, 
+        data, 
+        num_samples=1000, 
+        num_steps=1000, 
+        num_particles=10, 
+        progress_bar=True, 
+        opt_kwargs={'learning_rate': 1e-3}, 
+        autoguide=None, 
+        rank=2
+        ):
+        optimizer = optax_to_numpyro(self.optimizer(**opt_kwargs))
+        model = self.model
+
+        if autoguide == 'mean-field':
+            guide = AutoNormal(self.model)
+        elif autoguide == 'multivariate':
+            guide = AutoMultivariateNormal(self.model)
+        elif autoguide == 'lowrank-multivariate':
+            guide = AutoLowRankMultivariateNormal(self.model, rank=rank)
+        elif autoguide == 'bnaf-normal':
+            guide = AutoBNAFNormal(self.model)
+        elif autoguide == 'test':
+            guide = self.guide
+        else:
+            guide = AutoDelta(self.model)
+            
+        loss = TraceGraph_ELBO(num_particles=num_particles)
+        self.rng_key, _rng_key = random.split(self.rng_key)
+
+        svi = SVI(model, guide, optimizer, loss)
+
+        self.results = svi.run(_rng_key, num_steps, progress_bar=progress_bar, obs=data)
+        
+        pred = Predictive(model, guide=guide, params=self.results.params, num_samples=num_samples)
+        
+        self.samples = pred(_rng_key, obs=data)
+
+        return self.samples
+
 class BMRDNN(object):
     def __init__(self, rng_key, nnet, images, tau_0=1, sigma_0=1, subsample_size=64, rank=5):
         self.N, self.D = images.shape
